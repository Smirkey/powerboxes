// Largely inspired by lsnms: https://github.com/remydubois/lsnms
use std::cmp::Ordering;

use crate::utils;
use ndarray::{Array1, ArrayView1, ArrayView2, Axis};
use num_traits::{Num, ToPrimitive};
use rstar::{RTree, RTreeNum, AABB};

#[inline(always)]
pub fn area<N>(bx: N, by: N, bxx: N, byy: N) -> N
where
    N: Num + PartialEq + PartialOrd + ToPrimitive,
{
    (bxx - bx) * (byy - by)
}

/// Performs non-maximum suppression (NMS) on a set of bounding boxes using their scores and IoU.
/// # Arguments
///
/// * `boxes` - A 2D array of shape `(num_boxes, 4)` representing the coordinates in xyxy format of the bounding boxes.
/// * `scores` - A 1D array of shape `(num_boxes,)` representing the scores of the bounding boxes.
/// * `iou_threshold` - A float representing the IoU threshold to use for filtering.
/// * `score_threshold` - A float representing the score threshold to use for filtering.
///
/// # Returns
///
/// A 1D array of shape `(num_boxes,)` representing the indices of the bounding boxes to keep.
///
/// # Examples
///
/// ```
/// use ndarray::{arr2, Array1};
/// use powerboxesrs::nms::nms;
///
/// let boxes = arr2(&[[0.0, 0.0, 2.0, 2.0], [1.0, 1.0, 3.0, 3.0]]);
/// let scores = Array1::from(vec![1.0, 1.0]);
/// let keep = nms(&boxes, &scores, 0.8, 0.0);
/// assert_eq!(keep, vec![0, 1]);
/// ```
pub fn nms<'a, N, BA, SA>(
    boxes: BA,
    scores: SA,
    iou_threshold: f64,
    score_threshold: f64,
) -> Vec<usize>
where
    N: Num + PartialEq + PartialOrd + ToPrimitive + Copy + PartialEq + 'a,
    BA: Into<ArrayView2<'a, N>>,
    SA: Into<ArrayView1<'a, f64>>,
{
    let boxes = boxes.into();
    let scores = scores.into();
    assert_eq!(boxes.nrows(), scores.len_of(Axis(0)));

    let order: Vec<usize> = {
        let mut indices: Vec<_> = if score_threshold > utils::ZERO {
            // filter out boxes lower than score threshold
            scores
                .iter()
                .enumerate()
                .filter(|(_, &score)| score >= score_threshold)
                .map(|(idx, _)| idx)
                .collect()
        } else {
            (0..scores.len()).collect()
        };
        // sort box indices by scores
        indices.sort_unstable_by(|&a, &b| {
            scores[b].partial_cmp(&scores[a]).unwrap_or(Ordering::Equal)
        });
        indices
    };

    let mut keep: Vec<usize> = Vec::new();
    let mut suppress = vec![false; order.len()];

    for (i, &idx) in order.iter().enumerate() {
        if suppress[i] {
            continue;
        }
        keep.push(idx);
        let box1 = boxes.row(idx);
        let b1x = box1[0];
        let b1y = box1[1];
        let b1xx = box1[2];
        let b1yy = box1[3];
        let area1 = area(b1x, b1y, b1xx, b1yy);
        for j in (i + 1)..order.len() {
            if suppress[j] {
                continue;
            }
            let box2 = boxes.row(order[j]);
            let b2x = box2[0];
            let b2y = box2[1];
            let b2xx = box2[2];
            let b2yy = box2[3];

<<<<<<< HEAD
            let mut iou = 0.0;
            let x1 = utils::max(box1[0], box2[0]);
            let x2 = utils::min(box1[2], box2[2]);
            let y1 = utils::max(box1[1], box2[1]);
            let y2 = utils::min(box1[3], box2[3]);
            if y2 > y1 && x2 > x1 {
                let intersection = (x2 - x1) * (y2 - y1);
                let intersection = intersection.to_f64().unwrap();
                let intersection = utils::min(intersection, utils::min(area1, area2));
                iou = intersection / (area1 + area2 - intersection + utils::EPS);
            }
=======
            // Intersection-over-union
            let x = utils::max(b1x, b2x);
            let y = utils::max(b1y, b2y);
            let xx = utils::min(b1xx, b2xx);
            let yy = utils::min(b1yy, b2yy);
            if x > xx || y > yy {
                // Boxes are not intersecting at all
                continue;
            };
            // Boxes are intersecting
            let intersection: N = area(x, y, xx, yy);
            let area2: N = area(b2x, b2y, b2xx, b2yy);
            let union: N = area1 + area2 - intersection;
            let iou: f64 = intersection.to_f64().unwrap() / union.to_f64().unwrap();
>>>>>>> f9e08fd6
            if iou > iou_threshold {
                suppress[j] = true;
            }
        }
    }
    keep
}

/// Performs non-maximum suppression (NMS) on a set of bounding using their score and IoU.
/// This function internally uses an RTree to speed up the computation. It is recommended to use this function
/// when the number of boxes is large.
/// The RTree implementation is based on the rstar crate. It allows to perform queries in O(log n) time.
///
/// # Arguments
///
/// * `boxes` - A 2D array of shape `(num_boxes, 4)` representing the coordinates in xyxy format of the bounding boxes.
/// * `scores` - A 1D array of shape `(num_boxes,)` representing the scores of the bounding boxes.
/// * `iou_threshold` - A float representing the IoU threshold to use for filtering.
/// * `score_threshold` - A float representing the score threshold to use for filtering.
///
/// # Returns
///
/// A 1D array of shape `(num_boxes,)` representing the indices of the bounding boxes to keep.
///
/// # Examples
///
/// ```
/// use ndarray::{arr2, Array1};
/// use powerboxesrs::nms::rtree_nms;
///
/// let boxes = arr2(&[[0.0, 0.0, 2.0, 2.0], [1.0, 1.0, 3.0, 3.0]]);
/// let scores = Array1::from(vec![1.0, 1.0]);
/// let keep = rtree_nms(&boxes, &scores, 0.8, 0.0);
/// assert_eq!(keep, vec![0, 1]);
/// ```
pub fn rtree_nms<'a, N, BA, SA>(
    boxes: BA,
    scores: SA,
    iou_threshold: f64,
    score_threshold: f64,
) -> Vec<usize>
where
    N: RTreeNum + PartialEq + PartialOrd + ToPrimitive + Copy + PartialEq + Send + Sync + 'a,
    BA: Into<ArrayView2<'a, N>>,
    SA: Into<ArrayView1<'a, f64>>,
{
    let scores = scores.into();
    let boxes = boxes.into();
    let order: Vec<usize> = {
        let mut indices: Vec<_> = if score_threshold > utils::ZERO {
            // filter out boxes lower than score threshold
            scores
                .iter()
                .enumerate()
                .filter(|(_, &score)| score >= score_threshold)
                .map(|(idx, _)| idx)
                .collect()
        } else {
            (0..scores.len()).collect()
        };
        // sort box indices by scores
        indices.sort_unstable_by(|&a, &b| {
            scores[b].partial_cmp(&scores[a]).unwrap_or(Ordering::Equal)
        });
        indices
    };

    let mut keep: Vec<usize> = Vec::new();
    let mut suppress = Array1::from_elem(scores.len(), false);

    // build rtree
    let rtree: RTree<utils::Bbox<N>> = RTree::bulk_load(
        order
            .iter()
            .map(|&idx| {
                let box_ = boxes.row(idx);
                utils::Bbox {
                    x1: box_[0],
                    y1: box_[1],
                    x2: box_[2],
                    y2: box_[3],
                    index: idx,
                }
            })
            .collect(),
    );
    for i in 0..order.len() {
        let idx = order[i];
        if suppress[i] {
            continue;
        }
        keep.push(idx);
        let box1 = boxes.row(idx);
        let b1x = box1[0];
        let b1y = box1[1];
        let b1xx = box1[2];
        let b1yy = box1[3];
        let area1 = area(b1x, b1y, b1xx, b1yy);
        for bbox in
            rtree.locate_in_envelope_intersecting(&AABB::from_corners([b1x, b1y], [b1xx, b1yy]))
        {
            let idx_j = bbox.index;
            if suppress[idx_j] {
                continue;
            }
            let box2 = boxes.row(idx_j);
            let b2x = box2[0];
            let b2y = box2[1];
            let b2xx = box2[2];
            let b2yy = box2[3];

            // Intersection-over-union
            let x = utils::max(b1x, b2x);
            let y = utils::max(b1y, b2y);
            let xx = utils::min(b1xx, b2xx);
            let yy = utils::min(b1yy, b2yy);
            if x > xx || y > yy {
                // Boxes are not intersecting at all
                continue;
            };
            // Boxes are intersecting
            let intersection: N = area(x, y, xx, yy);
            let area2: N = area(b2x, b2y, b2xx, b2yy);
            let union: N = area1 + area2 - intersection;
            let iou: f64 = intersection.to_f64().unwrap() / union.to_f64().unwrap();
            if iou > iou_threshold {
                suppress[idx_j] = true;
            }
        }
    }
    keep
}

#[cfg(test)]
mod tests {
    use ndarray::{arr2, Array1};

    use super::*;

    #[test]
    fn test_nms_normal_case() {
        let boxes = arr2(&[
            [184.68927598, 850.65932762, 201.47437531, 866.02327337],
            [185.68927598, 851.65932762, 200.47437531, 865.02327337],
            [875.33814954, 706.46958933, 902.14487263, 737.14697788],
            [874.33814954, 703.46958933, 901.14487263, 732.14697788],
            [277.71729109, 744.81869575, 308.13768447, 777.11413807],
            [275.71729109, 740.81869575, 310.13768447, 765.11413807],
        ]);
        let scores = Array1::from(vec![0.9, 0.8, 0.7, 0.6, 0.5, 0.4]);
        let keep = nms(&boxes, &scores, 0.5, 0.0);
        let keep_rtree = rtree_nms(&boxes, &scores, 0.5, 0.0);

        assert_eq!(keep, vec![0, 2, 4]);
        assert_eq!(keep_rtree, keep);
    }

    #[test]
    fn test_nms_empty_case() {
        // empty case
        let boxes = arr2(&[[0.0, 0.0, 2.0, 2.0], [1.0, 1.0, 3.0, 3.0]]);
        let scores = Array1::from(vec![0.0, 0.0]);
        let keep = nms(&boxes, &scores, 0.5, 1.0);
        let keep_rtree = rtree_nms(&boxes, &scores, 0.5, 1.0);

        assert_eq!(keep, vec![]);
        assert_eq!(keep, keep_rtree)
    }

    #[test]
    fn test_nms_score_threshold() {
        // score threshold
        let boxes = arr2(&[[0.0, 0.0, 2.0, 2.0], [1.0, 1.0, 3.0, 3.0]]);
        let scores = Array1::from(vec![0.0, 1.0]);
        let keep = nms(&boxes, &scores, 0.5, 0.5);
        let keep_rtree = rtree_nms(&boxes, &scores, 0.5, 0.5);
        assert_eq!(keep, vec![1]);
        assert_eq!(keep, keep_rtree)
    }

    #[test]
    fn test_nms_iou_threshold() {
        // iou threshold
        let boxes = arr2(&[[0.0, 0.0, 2.0, 2.0], [1.0, 1.0, 3.0, 3.0]]);
        let scores = Array1::from(vec![1.0, 1.0]);
        let keep = nms(&boxes, &scores, 0.8, 0.0);
        let keep_rtree = rtree_nms(&boxes, &scores, 0.8, 0.0);
        assert_eq!(keep, vec![0, 1]);
        assert_eq!(keep, keep_rtree)
    }
}<|MERGE_RESOLUTION|>--- conflicted
+++ resolved
@@ -95,19 +95,6 @@
             let b2xx = box2[2];
             let b2yy = box2[3];
 
-<<<<<<< HEAD
-            let mut iou = 0.0;
-            let x1 = utils::max(box1[0], box2[0]);
-            let x2 = utils::min(box1[2], box2[2]);
-            let y1 = utils::max(box1[1], box2[1]);
-            let y2 = utils::min(box1[3], box2[3]);
-            if y2 > y1 && x2 > x1 {
-                let intersection = (x2 - x1) * (y2 - y1);
-                let intersection = intersection.to_f64().unwrap();
-                let intersection = utils::min(intersection, utils::min(area1, area2));
-                iou = intersection / (area1 + area2 - intersection + utils::EPS);
-            }
-=======
             // Intersection-over-union
             let x = utils::max(b1x, b2x);
             let y = utils::max(b1y, b2y);
@@ -122,7 +109,6 @@
             let area2: N = area(b2x, b2y, b2xx, b2yy);
             let union: N = area1 + area2 - intersection;
             let iou: f64 = intersection.to_f64().unwrap() / union.to_f64().unwrap();
->>>>>>> f9e08fd6
             if iou > iou_threshold {
                 suppress[j] = true;
             }
